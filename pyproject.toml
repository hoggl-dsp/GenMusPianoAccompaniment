[build-system]
requires = ["setuptools>=42", "wheel"]
build-backend = "setuptools.build_meta"

[project]
name = "songify"
version = "0.1.0"
description = "Generate music piano accompaniment"
readme = "README.md"
requires-python = ">=3.11"
dependencies = [
    "torch",
    "torchaudio",
    "librosa",
    "pesto-pitch",
    "symusic",
    "matplotlib",
    "music21",
    "streamlit",
<<<<<<< HEAD
    "streamlit-advanced-audio",
=======
    "silero_vad",
>>>>>>> b61d0dbc
]

[tool.setuptools]
packages = ["songify"]<|MERGE_RESOLUTION|>--- conflicted
+++ resolved
@@ -17,11 +17,8 @@
     "matplotlib",
     "music21",
     "streamlit",
-<<<<<<< HEAD
     "streamlit-advanced-audio",
-=======
     "silero_vad",
->>>>>>> b61d0dbc
 ]
 
 [tool.setuptools]
