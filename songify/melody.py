import os
import math

import librosa
import matplotlib.pyplot as plt
import pesto
import torch
import torchaudio

from silero_vad import load_silero_vad, get_speech_timestamps

from songify import utils


def next_power_of_two(n):
    """Return the next power of two greater than or equal to n."""
    return 2 ** math.ceil(math.log2(n))


def estimate_pitch(
    audio: torch.Tensor,
    sample_rate: int,
    frame_size_millis: int = 10,
    pitch_strategy: str = "pesto",
):
    if pitch_strategy == "pesto":
        timesteps, pitches, confidence, _ = pesto.predict(
            audio, sample_rate, step_size=frame_size_millis
        )
        timesteps = timesteps / 1000.0
    elif pitch_strategy == "librosa":
        frame_samples = int(sample_rate * frame_size_millis / 1000.0)
        pitches, _, confidence = librosa.pyin(
            audio.numpy(),
            fmin=librosa.note_to_hz("C3"),
            fmax=librosa.note_to_hz("C7"),
            sr=sample_rate,
            frame_length=frame_samples,
            hop_length=frame_samples,
            fill_na=False,
        )
        timesteps = torch.arange(len(pitches)) * (frame_size_millis / 1000.0)
        pitches = torch.from_numpy(pitches)
        confidence = torch.from_numpy(confidence / confidence.max())
    else:
        raise NotImplementedError(
            f"Pitch strategy '{pitch_strategy}' is not implemented."
        )

    pitches = torch.round(69 + 12 * torch.log2(pitches / 440.0)).int()

    return timesteps, pitches, confidence


def get_rms_energy(
    audio: torch.Tensor,
    sample_rate: int,
    frame_size_millis: int = 10,
    window: str = "rectangular",
):
    """
    Calculate the RMS energy of the audio signal in frames.

    Args:
        audio (torch.Tensor): Audio signal.
        sample_rate (int): Sample rate of the audio.
        frame_size_millis (int): Size of each frame in milliseconds.
        window (str): Type of window to apply. Currently only 'rectangular' is supported.

    Returns:
        torch.Tensor: RMS energy of the audio signal in frames.
    """
    frame_size_samples = int(sample_rate * frame_size_millis / 1000.0)

    window = window.lower()
    if window == "rectangular":
        window_fn = torch.ones((1, 1, frame_size_samples))
    else:
        raise NotImplementedError(f"Window type '{window}' is not implemented.")

    squared_audio = audio**2
    windowed_power = torch.conv1d(
        squared_audio.view((1, 1, -1)),
        window_fn,
        stride=frame_size_samples,
        padding=frame_size_samples // 2,
    ).view(-1)
    rms = torch.sqrt(windowed_power)
    return rms


def get_vad(
    audio: torch.Tensor,
    sample_rate: int,
    frame_size_millis: int = 10,
    strategy: str = "default",
    min_voice_duration_millis: int = 100,
    max_voice_duration_millis: int = 2000,
    offset_relative_threshold_db: float = -6.0,
    offset_absolute_threshold_db: float = -48.0,
):
    """
    Voice Activity Detection (VAD) to filter out silent parts of the audio.

    Args:
        audio (torch.Tensor): Audio signal.
        sample_rate (int): Sample rate of the audio.
        frame_size_millis (int): Size of each frame in milliseconds.
        threshold (float): Energy threshold for voice offset estimation.
        strategy (str): Strategy for VAD, currently only 'default' is implemented.

    Returns:
        torch.Tensor: Filtered audio signal with silent parts removed.
    """
    frame_size_samples = int(sample_rate * frame_size_millis / 1000.0)
    voice_onsets_seconds = None

    rms = get_rms_energy(audio, sample_rate, frame_size_millis, window="rectangular")
    rms_max_pool_kernel_size = 5
    rms_max_pooled = torch.nn.functional.max_pool1d(
        rms.view(1, 1, -1),
        kernel_size=rms_max_pool_kernel_size,
        stride=1,
        padding=rms_max_pool_kernel_size // 2,
    ).view(-1)
    rms_max_pooled = torch.roll(rms_max_pooled, rms_max_pool_kernel_size // 2)
    rms_max_pooled[:rms_max_pool_kernel_size // 2] = 0

    rms_absolute_threshold = librosa.db_to_amplitude(offset_absolute_threshold_db).item()
    rms_relative_threshold = librosa.db_to_amplitude(offset_relative_threshold_db).item()

    if strategy == "rms_energy":
        voice_activity = (rms > rms_absolute_threshold) & (
            rms > rms_max_pooled * rms_relative_threshold
        )
        return voice_activity

    elif strategy == "librosa":
        voice_onsets_seconds = librosa.onset.onset_detect(
            y=audio.numpy(),
            sr=sample_rate,
            units="time",
            backtrack=True,
            hop_length=frame_size_samples,
        ).tolist()

    elif strategy == "rms_flux":
        # Calculate RMS flux
        rms_flux = torch.roll(rms, -1) - rms
        rms_flux[-1] = 0
        rectified_rms_flux = torch.maximum(rms_flux, torch.zeros_like(rms_flux))
        rectified_rms_flux = rectified_rms_flux / rectified_rms_flux.max()
        peaks = librosa.util.peak_pick(
            rectified_rms_flux.numpy(),
            pre_max=3,
            post_max=3,
            pre_avg=3,
            post_avg=3,
            delta=0.001,
            wait=int(min_voice_duration_millis / frame_size_millis),
        )
        voice_onsets_seconds = [
            peak * frame_size_millis / 1000.0 for peak in peaks
        ]

    elif strategy == "silero":
        model = load_silero_vad()

        # model, utils = torch.hub.load(repo_or_dir='snakers4/silero-vad', model='silero_vad', force_reload=True)
        # (get_speech_timestamps,_, read_audio, *_) = utils
        target_sample_rate = 16000
        if sample_rate != target_sample_rate:
            resampled_audio = torchaudio.functional.resample(
                audio, orig_freq=sample_rate, new_freq=target_sample_rate
            )
        voice_timestamps = get_speech_timestamps(
            resampled_audio,
            model,
            sampling_rate=target_sample_rate,
            return_seconds=True,
        )
        # Convert voice_onsets to a boolean mask
        voice_activity = torch.zeros_like(rms, dtype=torch.bool)
        for speech in voice_timestamps:
            start_frame = int(speech["start"] * 1000.0 / frame_size_millis)
            end_frame = int(speech["end"] * 1000.0 / frame_size_millis)
            voice_activity[start_frame:end_frame] = True
        return voice_activity

    else:
        raise NotImplementedError(f"VAD strategy '{strategy}' is not implemented.")

    if voice_onsets_seconds is None:
        raise ValueError(
            "No voice onsets detected. Check the audio input or VAD strategy."
        )

    # Convert voice_onsets to a boolean mask
    voice_activity = torch.zeros_like(rms, dtype=torch.bool)

    for onset in voice_onsets_seconds:
        start_frame = int(onset * sample_rate / frame_size_millis)
        end_frame = start_frame + 1
        while end_frame < len(rms) and rms[end_frame] > rms_absolute_threshold:
            end_frame += 1
        voice_activity[start_frame:end_frame] = True

    return voice_activity


def extract_melody(
    audio: torch.Tensor,
    sample_rate: int,
    onset_strategy: str = "librosa",
    pitch_strategy: str = "pesto",
    frame_size_millis: int = 10,
    median_filter_size: int = 5,
    min_note_duration: float = 0.1,
    max_note_duration: float = 2.0,
    offset_relative_threshold_db: float = -6.0,
    offset_absolute_threshold_db: float = -48.0,
    **kwargs,
):
    """
    Extract the melody from an audio file.
    This function takes an audio tensor and its sample rate, and extracts the melody
    by first estimating the pitch, then applying post-processing steps to improve the
    quality of the extracted melody.
    Args:
        audio (torch.Tensor): The audio signal as a PyTorch tensor.
        sample_rate (int): The sample rate of the audio signal in Hz.
        pitch_strategy (str, optional): The strategy to use for pitch estimation.
            Default is 'pesto'.
        frame_size_millis (int, optional): The size of each frame in milliseconds for
            pitch estimation. Default is 10.
    Returns:
        list: A list of tuples, each containing (pitch, start_time, duration, velocity)
              for a note in the melody.
              - pitch: MIDI note number
              - start_time: start time in seconds
              - duration: note duration in seconds
              - velocity: note velocity/volume (0.0-1.0)
    Notes:
        The function applies the following post-processing steps:
        1. Removes pitches with low confidence
        2. Applies median filtering to reduce noise
        3. Merges consecutive notes of the same pitch
    """

    timesteps, pitches, pitch_confidence = estimate_pitch(
        audio, sample_rate, frame_size_millis, pitch_strategy
    )

    # # Zero out pitches with low confidence
<<<<<<< HEAD
    # pitches[pitch_confidence < 0.05] = 0
=======
    pitches[pitch_confidence < 0.1] = 0
>>>>>>> 4801ee56

    # Median Filtering
    median_filter_radius = median_filter_size // 2
    for i in range(median_filter_radius, len(pitches) - median_filter_radius):
        pitches[i] = torch.median(
            pitches[i - median_filter_radius : i + median_filter_radius + 1]
        )

    vad = get_vad(
        audio,
        sample_rate,
        frame_size_millis,
        strategy=onset_strategy,
        min_voice_duration_millis=min_note_duration * 1000,
        max_voice_duration_millis=max_note_duration * 1000,
        offset_relative_threshold_db=offset_relative_threshold_db,
        offset_absolute_threshold_db=offset_absolute_threshold_db,
    )
<<<<<<< HEAD

    rms = get_rms_energy(audio, sample_rate, frame_size_millis, window="rectangular")
    rms = rms / rms.max()  # Normalize RMS energy

    rms_db = torch.from_numpy(librosa.amplitude_to_db(rms.numpy(), ref=1.0))

    rms_flux = torch.roll(rms, -1) - rms
    rms_flux[-1] = 0
    rectified_rms_flux = torch.maximum(rms_flux, torch.zeros_like(rms_flux))
    rectified_rms_flux = rectified_rms_flux / rectified_rms_flux.max()

    fft_size = next_power_of_two(int(sample_rate * frame_size_millis / 1000.0))
    spectrogram = torchaudio.functional.spectrogram(
        audio,
        pad=0,
        window=torch.hann_window(fft_size),
        n_fft=fft_size,
        hop_length=int(sample_rate * frame_size_millis / 1000.0),
        win_length=fft_size,
        power=2,
        normalized=True,
    )
    spectral_flux = torch.roll(spectrogram, -1, dims=-1) - spectrogram
    spectral_flux[:, -1] = 0
    rectified_spectral_flux = torch.maximum(
        spectral_flux, torch.zeros_like(spectral_flux)
    ).mean(dim=0)
    rectified_spectral_flux = rectified_spectral_flux / rectified_spectral_flux.max()

    if kwargs.get("ax_plot"):
        ax = kwargs["ax_plot"]

        assert isinstance(ax, plt.Axes), "ax_plot must be a matplotlib Axes object"

        ax.plot(timesteps, pitches / 127, label="Pitches")
        ax.plot(timesteps, pitch_confidence, label="Confidence", alpha=0.75)
        ax.plot(timesteps, rms, label="RMS Energy", alpha=0.75)
        ax.plot(timesteps, rectified_rms_flux, label="RMS Flux", alpha=0.75)
        ax.plot(timesteps, rectified_spectral_flux, label="Spectral Flux", alpha=0.75)
        ax.plot(timesteps, vad.float(), label="VAD", alpha=0.75)

=======

    rms = get_rms_energy(audio, sample_rate, frame_size_millis, window="rectangular")
    rms = rms / rms.max()  # Normalize RMS energy

    rms_db = torch.from_numpy(librosa.amplitude_to_db(rms.numpy(), ref=1.0))

    rms_flux = torch.roll(rms, -1) - rms
    rms_flux[-1] = 0
    rectified_rms_flux = torch.maximum(rms_flux, torch.zeros_like(rms_flux))
    rectified_rms_flux = rectified_rms_flux / rectified_rms_flux.max()

    fft_size = next_power_of_two(int(sample_rate * frame_size_millis / 1000.0))
    spectrogram = torchaudio.functional.spectrogram(
        audio,
        pad=0,
        window=torch.hann_window(fft_size),
        n_fft=fft_size,
        hop_length=int(sample_rate * frame_size_millis / 1000.0),
        win_length=fft_size,
        power=2,
        normalized=True,
    )
    spectral_flux = torch.roll(spectrogram, -1, dims=-1) - spectrogram
    spectral_flux[:, -1] = 0
    rectified_spectral_flux = torch.maximum(
        spectral_flux, torch.zeros_like(spectral_flux)
    ).mean(dim=0)
    rectified_spectral_flux = rectified_spectral_flux / rectified_spectral_flux.max()

    if kwargs.get("ax_plot"):
        ax = kwargs["ax_plot"]

        assert isinstance(ax, plt.Axes), "ax_plot must be a matplotlib Axes object"

        ax.plot(timesteps, pitches / 127, label="Pitches")
        ax.plot(timesteps, pitch_confidence, label="Confidence", alpha=0.75)
        ax.plot(timesteps, rms, label="RMS Energy", alpha=0.75)
        ax.plot(timesteps, rectified_rms_flux, label="RMS Flux", alpha=0.75)
        ax.plot(timesteps, rectified_spectral_flux, label="Spectral Flux", alpha=0.75)
        ax.plot(timesteps, vad.float(), label="VAD", alpha=0.75)

>>>>>>> 4801ee56
    # voice_activity = vad(audio, sample_rate, frame_size_millis)
    # # print(voice_activity.shape)
    notes = (pitches > 0) & (vad)
    note_onsets = torch.argwhere(notes.roll(-1) & ~notes).squeeze().tolist()
    note_offsets = torch.argwhere(~notes.roll(-1) & notes).squeeze().tolist()

    if kwargs.get("ax_plot"):
        ax = kwargs["ax_plot"]
        ax.vlines(
            timesteps[note_onsets],
            ymin=0,
            ymax=1,
            color="red",
            label="Note Onsets",
            alpha=0.5,
        )
        ax.vlines(
            timesteps[note_offsets],
            ymin=0,
            ymax=1,
            color="green",
            label="Note Offsets",
            alpha=0.5,
        )

    melody = []
<<<<<<< HEAD
    for onset, offset in zip(note_onsets, note_offsets):
        assert onset < offset, "Onset must be before offset"

=======
    for i, (onset, offset) in enumerate(zip(note_onsets, note_offsets)):
        assert onset < offset, "Onset must be before offset"

        start_time = timesteps[onset].item()
        duration = timesteps[offset].item() - start_time
        if duration < min_note_duration:
            continue
        if duration > max_note_duration:
            split_onset = int(torch.argmax(rms_flux[onset + int(min_note_duration * 1000) // frame_size_millis : offset]).item() + onset + min_note_duration * 1000 // frame_size_millis)
            note_onsets.insert(i + 1, split_onset)
            note_offsets.insert(i + 1, offset)
            offset = split_onset - 1
            duration = timesteps[offset].item() - start_time

>>>>>>> 4801ee56
        pitch = pitches[onset:offset].mode()[0].item()
        if pitch == 0:
            continue

<<<<<<< HEAD
        start_time = timesteps[onset].item()
        duration = timesteps[offset].item() - start_time

        if duration < min_note_duration:
            continue
        if duration > max_note_duration:
            duration = max_note_duration

=======
>>>>>>> 4801ee56
        note_rms = (rms_db[onset:offset].mean().item() - offset_absolute_threshold_db) / (rms_db.max().item() - offset_absolute_threshold_db)
        rms_confidence_weight = 0.8
        velocity = 0.2 + 0.8 * (
            rms_confidence_weight * note_rms
            + (1.0 - rms_confidence_weight)
            * pitch_confidence[onset:offset].mean().item()
        )

        melody.append((pitch, start_time, duration, velocity))
    
    if kwargs.get("ax_plot"):
        ax = kwargs["ax_plot"]
        for pitch, start_time, duration, velocity in melody:
            ax.hlines(
                pitch / 127,
                start_time,
                start_time + duration,
                color="blue",
                alpha=0.5,
                label="Melody Note" if not ax.get_legend_handles_labels()[1] else "",
            )
            ax.text(
                start_time + duration / 2,
                pitch / 127 + 0.02,
                f"{pitch}",
                ha="center",
                va="bottom",
            )

    return melody


if __name__ == "__main__":
    audio, Fs = torchaudio.load(os.path.join("data", "el niño pelon.mp3"))
    audio = audio.mean(dim=0)  # convert to mono

    fig, ax = plt.subplots(figsize=(12, 6))

    extract_melody(
        audio,
        Fs,
        onset_strategy="rms_energy",
        pitch_strategy="pesto",
        frame_size_millis=10,
        ax_plot=ax,
    )

    librosa.display.waveshow(
        audio.numpy(), sr=Fs, ax=ax, alpha=0.5, label="Audio Waveform"
    )
    ax.set_xlabel("Time (s)")
    ax.legend()
    plt.show()<|MERGE_RESOLUTION|>--- conflicted
+++ resolved
@@ -252,11 +252,7 @@
     )
 
     # # Zero out pitches with low confidence
-<<<<<<< HEAD
-    # pitches[pitch_confidence < 0.05] = 0
-=======
     pitches[pitch_confidence < 0.1] = 0
->>>>>>> 4801ee56
 
     # Median Filtering
     median_filter_radius = median_filter_size // 2
@@ -275,7 +271,6 @@
         offset_relative_threshold_db=offset_relative_threshold_db,
         offset_absolute_threshold_db=offset_absolute_threshold_db,
     )
-<<<<<<< HEAD
 
     rms = get_rms_energy(audio, sample_rate, frame_size_millis, window="rectangular")
     rms = rms / rms.max()  # Normalize RMS energy
@@ -317,49 +312,6 @@
         ax.plot(timesteps, rectified_spectral_flux, label="Spectral Flux", alpha=0.75)
         ax.plot(timesteps, vad.float(), label="VAD", alpha=0.75)
 
-=======
-
-    rms = get_rms_energy(audio, sample_rate, frame_size_millis, window="rectangular")
-    rms = rms / rms.max()  # Normalize RMS energy
-
-    rms_db = torch.from_numpy(librosa.amplitude_to_db(rms.numpy(), ref=1.0))
-
-    rms_flux = torch.roll(rms, -1) - rms
-    rms_flux[-1] = 0
-    rectified_rms_flux = torch.maximum(rms_flux, torch.zeros_like(rms_flux))
-    rectified_rms_flux = rectified_rms_flux / rectified_rms_flux.max()
-
-    fft_size = next_power_of_two(int(sample_rate * frame_size_millis / 1000.0))
-    spectrogram = torchaudio.functional.spectrogram(
-        audio,
-        pad=0,
-        window=torch.hann_window(fft_size),
-        n_fft=fft_size,
-        hop_length=int(sample_rate * frame_size_millis / 1000.0),
-        win_length=fft_size,
-        power=2,
-        normalized=True,
-    )
-    spectral_flux = torch.roll(spectrogram, -1, dims=-1) - spectrogram
-    spectral_flux[:, -1] = 0
-    rectified_spectral_flux = torch.maximum(
-        spectral_flux, torch.zeros_like(spectral_flux)
-    ).mean(dim=0)
-    rectified_spectral_flux = rectified_spectral_flux / rectified_spectral_flux.max()
-
-    if kwargs.get("ax_plot"):
-        ax = kwargs["ax_plot"]
-
-        assert isinstance(ax, plt.Axes), "ax_plot must be a matplotlib Axes object"
-
-        ax.plot(timesteps, pitches / 127, label="Pitches")
-        ax.plot(timesteps, pitch_confidence, label="Confidence", alpha=0.75)
-        ax.plot(timesteps, rms, label="RMS Energy", alpha=0.75)
-        ax.plot(timesteps, rectified_rms_flux, label="RMS Flux", alpha=0.75)
-        ax.plot(timesteps, rectified_spectral_flux, label="Spectral Flux", alpha=0.75)
-        ax.plot(timesteps, vad.float(), label="VAD", alpha=0.75)
-
->>>>>>> 4801ee56
     # voice_activity = vad(audio, sample_rate, frame_size_millis)
     # # print(voice_activity.shape)
     notes = (pitches > 0) & (vad)
@@ -386,11 +338,6 @@
         )
 
     melody = []
-<<<<<<< HEAD
-    for onset, offset in zip(note_onsets, note_offsets):
-        assert onset < offset, "Onset must be before offset"
-
-=======
     for i, (onset, offset) in enumerate(zip(note_onsets, note_offsets)):
         assert onset < offset, "Onset must be before offset"
 
@@ -405,22 +352,10 @@
             offset = split_onset - 1
             duration = timesteps[offset].item() - start_time
 
->>>>>>> 4801ee56
         pitch = pitches[onset:offset].mode()[0].item()
         if pitch == 0:
             continue
 
-<<<<<<< HEAD
-        start_time = timesteps[onset].item()
-        duration = timesteps[offset].item() - start_time
-
-        if duration < min_note_duration:
-            continue
-        if duration > max_note_duration:
-            duration = max_note_duration
-
-=======
->>>>>>> 4801ee56
         note_rms = (rms_db[onset:offset].mean().item() - offset_absolute_threshold_db) / (rms_db.max().item() - offset_absolute_threshold_db)
         rms_confidence_weight = 0.8
         velocity = 0.2 + 0.8 * (
