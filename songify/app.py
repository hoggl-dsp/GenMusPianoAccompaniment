--- conflicted
+++ resolved
@@ -184,11 +184,7 @@
     offset_absolute_threshold_db = st.slider(
         "Offset Absolute Threshold (dB)",
         min_value=-60.0,
-<<<<<<< HEAD
-        max_value=0.0,
-=======
         max_value=-12.0,
->>>>>>> 4801ee56
         value=-40.0,
         step=0.1,
         help="Threshold for note loudness detection in dB",
@@ -197,11 +193,7 @@
     offset_relative_threshold_db = st.slider(
         "Offset Relative Threshold (dB)",
         min_value=-12.0,
-<<<<<<< HEAD
-        max_value=0.0,
-=======
         max_value=-2.0,
->>>>>>> 4801ee56
         value=-6.0,
         step=0.1,
         help="Relative threshold for note offset detection in dB",
