--- conflicted
+++ resolved
@@ -385,15 +385,7 @@
         sample_rate = songify_app.sample_rate
 
         wav_buffer = BytesIO()
-<<<<<<< HEAD
-        with wave.open(wav_buffer, "wb") as wav_file:
-            wav_file.setnchannels(1)
-            wav_file.setsampwidth(2)  # This could be a bug
-            wav_file.setframerate(sample_rate)
-            wav_file.writeframes(audio_int16.tobytes())
-=======
         torchaudio.save(wav_buffer, torch.from_numpy(audio_data), sample_rate, format="wav", bits_per_sample=16)
->>>>>>> a11570a3
 
         st.download_button(
             label="📥 Download Wav",
