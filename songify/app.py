import struct
import wave
from io import BytesIO

import librosa
import matplotlib.pyplot as plt
import numpy as np
import streamlit as st
import symusic
import torch
import torchaudio
from streamlit_advanced_audio import WaveSurferOptions, audix

from songify import utils
from songify.main import (
    HarmonyGenerationParameters,
    MelodyExtractionParameters,
    SongifyApp,
)

melody_params = MelodyExtractionParameters()
harmony_params = HarmonyGenerationParameters()

songify_app = SongifyApp()

# Page config
st.set_page_config(page_title="Audio Processing App", page_icon="🎵", layout="wide")

# Custom CSS for styling
st.markdown(
    """
<style>
.main-title {
    text-align: center;
    font-size: 3rem;
    font-weight: bold;
    margin-bottom: 0.5rem;
}
.sub-title {
    text-align: center;
    font-size: 1.2rem;
    color: #666;
    margin-bottom: 2rem;
}
# .upload-section {
#     border: 2px dashed #ccc;
#     border-radius: 10px;
#     padding: 2rem;
#     text-align: center;
#     margin-bottom: 2rem;
#     background-color: #f9f9f9;
# }
# .control-section {
#     background-color: #f8f9fa;
#     padding: 1.5rem;
#     border-radius: 10px;
#     margin-bottom: 1rem;
# }
# .harmonizer-section {
#     background-color: #f8f9fa;
#     padding: 1.5rem;
#     border-radius: 10px;
#     margin-bottom: 1rem;
# }
.generate-button {
    display: flex;
    justify-content: center;
    margin: 2rem 0;
}
# .player-section {
#     border: 2px solid #ccc;
#     border-radius: 10px;
#     padding: 2rem;
#     text-align: center;
#     margin-bottom: 1rem;
# }
.download-section {
    display: flex;
    justify-content: center;
    gap: 1rem;
    margin-top: 1rem;
}
</style>
""",
    unsafe_allow_html=True,
)

# Initialize session state
if "generated_audio" not in st.session_state:
    st.session_state.generated_audio = None
if "uploaded_file" not in st.session_state:
    st.session_state.uploaded_file = None

# Header
st.markdown('<h1 class="main-title">Songify</h1>', unsafe_allow_html=True)
st.markdown(
    '<p class="sub-title">Any sound can be a song XP</p>', unsafe_allow_html=True
)

# Audio Upload Section
st.markdown('<div class="upload-section">', unsafe_allow_html=True)
st.markdown("### 🎵 Drag&Drop")
uploaded_file = st.file_uploader(
    "Choose an audio file",
    type=["wav", "mp3", "flac", "ogg"],
    help="Upload your audio file for processing",
    key="main_audio_uploader"
)

if uploaded_file is not None:
    st.session_state.uploaded_file = uploaded_file
    # Display advanced audio player for uploaded file
    upload_options = WaveSurferOptions(
        wave_color="#2B88D9", progress_color="#b91d47", height=80
    )

    result = audix(uploaded_file, wavesurfer_options=upload_options)

    # Track playback status
    if result:
        if result["selectedRegion"]:
            st.write(
                f"Selected: {result['selectedRegion']['start']:.2f}s - {result['selectedRegion']['end']:.2f}s"
            )

    try:
        # Load audio file into SongifyApp
        songify_app.load_audio(uploaded_file)

        # Waveform visualization placeholder
        st.markdown("**Waveform + Annotations**")

        # Create a simple waveform visualization
        fig, ax = plt.subplots(figsize=(12, 3))
        if fig is not None and ax is not None:
            librosa.display.waveshow(
                songify_app.audio.numpy(), sr=songify_app.sample_rate, ax=ax, alpha=0.5
            )
            ax.set_xlabel("Time (s)")
            ax.set_ylabel("Amplitude")
            ax.set_title("Audio Waveform")
            ax.grid(True, alpha=0.3)
            st.pyplot(fig)
            plt.close()

    except Exception as e:
        st.error(f"Error loading audio file: {e}")
        st.session_state.uploaded_file = None
        uploaded_file = None


st.markdown("</div>", unsafe_allow_html=True)

# Main controls section
col1, col2 = st.columns([1, 1])

with col1:
    st.markdown('<div class="control-section">', unsafe_allow_html=True)
    st.markdown("### Melody Extraction")

    # Onset algorithm dropdown
    onset_algorithm = st.selectbox(
        "Onset algorithm",
        [
            "rms_energy",
            "rms_flux",
            "librosa",
            "silero"
        ],
        index=0,
    )

    pitch_algorithm = st.selectbox(
        "Pitch algorithm",
        [
            "Pesto",
            "Librosa",
        ],
        index=0,
    )

    # Median Filter slider
    median_filter = st.slider(
        "Median Filter", min_value=1, max_value=11, value=3, step=2
    )

    # Note Duration range slider
    note_duration = st.slider(
        "Note Duration (s)", min_value=0.02, max_value=1.0, value=(0.1, 1.0), step=0.01
    )
    st.caption(f"min: {note_duration[0]:.2f} - max: {note_duration[1]:.2f}")

    # Offset Absolute Threshold slider
    offset_absolute_threshold_db = st.slider(
        "Offset Absolute Threshold (dB)",
        min_value=-60.0,
        max_value=-12.0,
        value=-40.0,
        step=0.1,
        help="Threshold for note loudness detection in dB",
    )

    offset_relative_threshold_db = st.slider(
        "Offset Relative Threshold (dB)",
        min_value=-12.0,
        max_value=-2.0,
        value=-6.0,
        step=0.1,
        help="Relative threshold for note offset detection in dB",
    )

    melody_params.onset_detection = onset_algorithm
    melody_params.pitch_algorithm = pitch_algorithm
    melody_params.median_filter = median_filter
    melody_params.min_note_duration = note_duration[0]
    melody_params.max_note_duration = note_duration[1]
    melody_params.offset_absolute_threshold_db = offset_absolute_threshold_db
    melody_params.offset_relative_threshold_db = offset_relative_threshold_db

    st.markdown("</div>", unsafe_allow_html=True)

with col2:
    st.markdown('<div class="harmonizer-section">', unsafe_allow_html=True)
    st.markdown("### Harmonizer")

    # Harmonizer float inputs
    congruence = st.number_input(
        "congruence: float",
        min_value=0.0,
        max_value=1.0,
        value=0.5,
        step=0.01,
        format="%.3f",
    )

    variety = st.number_input(
        "variety: float",
        min_value=0.0,
        max_value=1.0,
        value=0.3,
        step=0.01,
        format="%.3f",
    )

    flow = st.number_input(
        "flow: float", min_value=0.0, max_value=1.0, value=0.7, step=0.01, format="%.3f"
    )
    dissonance = st.number_input(
        "dissonance: float",
        min_value=0.0,
        max_value=1.0,
        value=0.7,
        step=0.01,
        format="%.3f",
    )

    cadence = st.number_input(
        "cadence: float",
        min_value=0.0,
        max_value=1.0,
        value=0.7,
        step=0.01,
        format="%.3f",
    )

    duration_threshold = st.slider(
<<<<<<< HEAD
        "Chord Duration Threshold (seconds)",
        min_value=0.05,
        max_value=0.2,
=======
        "Duration Threshold (seconds)",
        min_value=0.1,
        max_value=2.0,
>>>>>>> 0a0ec576
        value=0.1,
        step=0.01,
    )
    
    population_size = st.slider(
        "Initial Population Size",
        min_value=10,
        max_value=100,
        value=75,
        step=1,
    )
    generations = st.slider(
        "Number of Generations ",
        min_value=100,
        max_value=1000,
        value=750,
        step=50,
    )
    
    harmony_params.chord_melody_congruence = congruence
    harmony_params.chord_variety = variety
    harmony_params.harmonic_flow = flow
    harmony_params.dissonance = dissonance
    harmony_params.cadence = cadence
    harmony_params.duration_threshold = duration_threshold
    harmony_params.population_size = population_size
    harmony_params.generations = generations
    st.markdown("</div>", unsafe_allow_html=True)

st.markdown("---")

col1, col2, col3 = st.columns([0.5, 1, 1])

with col1:
    include_melody = st.checkbox(
        "Include Melody",
        value=True,
        help="Include the extracted melody in the output audio along with the harmony.",
    )

with col2:
    humanise_amount = st.slider(
        "Humanise (ms)",
        min_value=0,
        max_value=10,
        value=5,
        step=1,
        help="Humanise the performance of the generated audio.",
    )

with col3:
    dry_wet = st.slider(
        "Dry / Wet",
        min_value=0.0,
        max_value=1.0,
        value=0.6,
        step=0.01,
        help="Adjust the balance between the original audio and the generated audio.",
    )

st.markdown("---")

# Generate Button
st.markdown('<div class="generate-button">', unsafe_allow_html=True)
if st.button("🎵 Generate!", type="primary", use_container_width=True):
    if st.session_state.uploaded_file is not None:
        with st.spinner("Processing audio... This may take a moment."):

            melody_score, harmony_score, melody_audio, harmony_audio = (
                songify_app.generate(
                    melody_params=melody_params, 
                    harmony_params=harmony_params,
                    humanise=humanise_amount / 1000.0,  # Convert ms to seconds
                )
            )

            # Generate dummy audio data for demonstration
            original_audio = songify_app.audio
            sample_rate = songify_app.sample_rate

            assert original_audio is not None, "Audio data is not loaded."
            assert sample_rate is not None, "Sample rate is not set."

            print("Original audio shape:", original_audio.shape)
            print("Melody audio shape:", melody_audio.shape)
            print("Harmony audio shape:", harmony_audio.shape)

            if include_melody:
                generated_audio = utils.mix_audio(
                    melody_audio, harmony_audio, blend=0.5, stereo=True
                )
            else:
                generated_audio = harmony_audio

            print("Generated audio shape before mixing:", generated_audio.shape)

            output_audio = utils.mix_audio(
                original_audio,
                generated_audio,
                blend=dry_wet,
                stereo=True,
            )
            st.success(f"Generated audio shape: {output_audio.shape}")

            st.session_state.melody_score = melody_score
            st.session_state.harmony_score = harmony_score

            st.session_state.generated_audio = output_audio.numpy()

        st.success("Audio generated successfully!")
        st.balloons()
    else:
        st.warning("Please upload an audio file first!")

st.markdown("</div>", unsafe_allow_html=True)

# Generated Audio Player Section
st.markdown('<div class="player-section">', unsafe_allow_html=True)
st.markdown("### ▶️ Generated Audio Waveform Player")

if st.session_state.generated_audio is not None:
    with st.spinner("Preparing audio visualisation playback. Let it cook..."):
        # Display waveform
        fig, ax = plt.subplots(figsize=(12, 4))
        librosa.display.waveshow(
            st.session_state.generated_audio,
            sr=songify_app.sample_rate,
            ax=ax,
            alpha=0.5,
        )
        ax.set_xlabel("Time (s)")
        ax.set_ylabel("Amplitude")
        ax.set_title("Generated Audio Waveform")
        ax.grid(True, alpha=0.3)
        st.pyplot(fig)
        plt.close()

        # Convert to audio format for playback
        audio_data = st.session_state.generated_audio
        sample_rate = songify_app.sample_rate

        # Create advanced audio player for generated audio
        generated_options = WaveSurferOptions(
            wave_color="#ff6b6b", progress_color="#4ecdc4", height=120
        )

        # Convert numpy array to BytesIO for audix
        wav_buffer = BytesIO()
        torchaudio.save(
            wav_buffer,
            torch.from_numpy(audio_data),
            sample_rate,
            format="wav",
            bits_per_sample=16,
        )
        wav_buffer.seek(0)

        result = audix(wav_buffer, wavesurfer_options=generated_options)

        # Track playback status for generated audio
        if result:
            if result["selectedRegion"]:
                st.write(
                    f"Selected: {result['selectedRegion']['start']:.2f}s - {result['selectedRegion']['end']:.2f}s"
                )

else:
    st.info("Generate audio to see the waveform and player")

st.markdown("</div>", unsafe_allow_html=True)

# Download Section
st.markdown('<div class="download-section">', unsafe_allow_html=True)
col1, col2 = st.columns(2)

with col1:
    if st.session_state.generated_audio is not None:
        # Create MIDI file (simplified - just a placeholder)
        score = utils.merge_scores(
            [st.session_state.melody_score, st.session_state.harmony_score]
        )

        midi_data = score.dumps_midi()

        st.download_button(
            label="📥 Download Midi",
            data=midi_data,
            file_name="generated_audio.mid",
            mime="audio/midi",
        )
    else:
        st.button("📥 Download Midi", disabled=True)

with col2:
    if st.session_state.generated_audio is not None:
        # Create WAV file for download
        audio_data = st.session_state.generated_audio
        sample_rate = songify_app.sample_rate

        wav_buffer = BytesIO()
        torchaudio.save(
            wav_buffer,
            torch.from_numpy(audio_data),
            sample_rate,
            format="wav",
            bits_per_sample=16,
        )

        st.download_button(
            label="📥 Download Wav",
            data=wav_buffer.getvalue(),
            file_name="generated_audio.wav",
            mime="audio/wav",
        )
    else:
        st.button("📥 Download Wav", disabled=True)

st.markdown("</div>", unsafe_allow_html=True)

# Footer
st.markdown("---")
st.markdown("*Audio Processing App - Built with Streamlit*")<|MERGE_RESOLUTION|>--- conflicted
+++ resolved
@@ -264,15 +264,9 @@
     )
 
     duration_threshold = st.slider(
-<<<<<<< HEAD
         "Chord Duration Threshold (seconds)",
         min_value=0.05,
         max_value=0.2,
-=======
-        "Duration Threshold (seconds)",
-        min_value=0.1,
-        max_value=2.0,
->>>>>>> 0a0ec576
         value=0.1,
         step=0.01,
     )
